<?php
/**
 * @link http://www.yiiframework.com/
 * @copyright Copyright (c) 2008 Yii Software LLC
 * @license http://www.yiiframework.com/license/
 */

namespace yii\console\controllers;

use Psr\SimpleCache\CacheInterface;
use Yii;
use yii\caching\ApcCache;
use yii\caching\Cache;
use yii\console\Controller;
use yii\console\Exception;
use yii\console\ExitCode;
use yii\helpers\Console;

/**
 * Allows you to clear cache.
 *
 * see list of available components to clear:
 *
 *     yii cache
 *
 * clear particular components specified by their names:
 *
 *     yii cache/clear first second third
 *
 * clear all cache components that can be found in the system
 *
 *     yii cache/clear-all
 *
 * Note that the command uses cache components defined in your console application configuration file. If components
 * configured are different from web application, web application cache won't be cleared. In order to fix it please
 * duplicate web application cache components in console config. You can use any component names.
 *
 * APC is not shared between PHP processes so clearing cache from command line has no effect on web.
 * Clearing web cache could be either done by:
 *
 * - Putting a php file under web root and calling it via HTTP
 * - Using [Cachetool](http://gordalina.github.io/cachetool/)
 *
 * @author Alexander Makarov <sam@rmcreative.ru>
 * @author Mark Jebri <mark.github@yandex.ru>
 * @since 2.0
 */
class CacheController extends Controller
{
    /**
     * Lists the caches that can be cleared.
     */
    public function actionIndex()
    {
        $caches = $this->findCaches();

        if (!empty($caches)) {
            $this->notifyCachesCanBeCleared($caches);
        } else {
            $this->notifyNoCachesFound();
        }
    }

    /**
<<<<<<< HEAD
     * Clears given cache components.
=======
     * Flushes given cache components.
     *
>>>>>>> 03aac69a
     * For example,
     *
     * ```
     * # clears caches specified by their id: "first", "second", "third"
     * yii cache/clear first second third
     * ```
     */
    public function actionClear()
    {
        $cachesInput = func_get_args();

        if (empty($cachesInput)) {
            throw new Exception('You should specify cache components names');
        }

        $caches = $this->findCaches($cachesInput);
        $cachesInfo = [];

        $foundCaches = array_keys($caches);
        $notFoundCaches = array_diff($cachesInput, array_keys($caches));

        if ($notFoundCaches) {
            $this->notifyNotFoundCaches($notFoundCaches);
        }

        if (!$foundCaches) {
            $this->notifyNoCachesFound();
            return ExitCode::OK;
        }

        if (!$this->confirmClear($foundCaches)) {
            return ExitCode::OK;
        }

        foreach ($caches as $name => $class) {
            $cachesInfo[] = [
                'name' => $name,
                'class' => $class,
                'is_cleared' => $this->canBeCleared($class) ? Yii::$app->get($name)->clear() : false,
            ];
        }

        $this->notifyCleared($cachesInfo);
    }

    /**
     * Clears all caches registered in the system.
     */
    public function actionClearAll()
    {
        $caches = $this->findCaches();
        $cachesInfo = [];

        if (empty($caches)) {
            $this->notifyNoCachesFound();
            return ExitCode::OK;
        }

        foreach ($caches as $name => $class) {
            $cachesInfo[] = [
                'name' => $name,
                'class' => $class,
                'is_cleared' => $this->canBeCleared($class) ? Yii::$app->get($name)->clear() : false,
            ];
        }

        $this->notifyCleared($cachesInfo);
    }

    /**
     * Clears DB schema cache for a given connection component.
     *
     * ```
     * # clears cache schema specified by component id: "db"
     * yii cache/clear-schema db
     * ```
     *
     * @param string $db id connection component
     * @return int exit code
     * @throws Exception
     * @throws \yii\base\InvalidConfigException
     *
     * @since 2.0.1
     */
    public function actionClearSchema($db = 'db')
    {
        $connection = Yii::$app->get($db, false);
        if ($connection === null) {
            $this->stdout("Unknown component \"$db\".\n", Console::FG_RED);
            return ExitCode::UNSPECIFIED_ERROR;
        }

        if (!$connection instanceof \yii\db\Connection) {
            $this->stdout("\"$db\" component doesn't inherit \\yii\\db\\Connection.\n", Console::FG_RED);
            return ExitCode::UNSPECIFIED_ERROR;
        } elseif (!$this->confirm("Clear cache schema for \"$db\" connection?")) {
            return ExitCode::OK;
        }

        try {
            $schema = $connection->getSchema();
            $schema->refresh();
            $this->stdout("Schema cache for component \"$db\", was cleared.\n\n", Console::FG_GREEN);
        } catch (\Exception $e) {
            $this->stdout($e->getMessage() . "\n\n", Console::FG_RED);
        }
    }

    /**
     * Notifies user that given caches are found and can be cleared.
     * @param array $caches array of cache component classes
     */
    private function notifyCachesCanBeCleared($caches)
    {
        $this->stdout("The following caches were found in the system:\n\n", Console::FG_YELLOW);

        foreach ($caches as $name => $class) {
            if ($this->canBeCleared($class)) {
                $this->stdout("\t* $name ($class)\n", Console::FG_GREEN);
            } else {
                $this->stdout("\t* $name ($class) - can not be cleared via console\n", Console::FG_YELLOW);
            }
        }

        $this->stdout("\n");
    }

    /**
     * Notifies user that there was not found any cache in the system.
     */
    private function notifyNoCachesFound()
    {
        $this->stdout("No cache components were found in the system.\n", Console::FG_RED);
    }

    /**
     * Notifies user that given cache components were not found in the system.
     * @param array $cachesNames
     */
    private function notifyNotFoundCaches($cachesNames)
    {
        $this->stdout("The following cache components were NOT found:\n\n", Console::FG_RED);

        foreach ($cachesNames as $name) {
            $this->stdout("\t* $name \n", Console::FG_GREEN);
        }

        $this->stdout("\n");
    }

    /**
     * @param array $caches
     */
    private function notifyCleared($caches)
    {
        $this->stdout("The following cache components were processed:\n\n", Console::FG_YELLOW);

        foreach ($caches as $cache) {
            $this->stdout("\t* " . $cache['name'] . ' (' . $cache['class'] . ')', Console::FG_GREEN);

            if (!$cache['is_cleared']) {
                $this->stdout(" - not cleared\n", Console::FG_RED);
            } else {
                $this->stdout("\n");
            }
        }

        $this->stdout("\n");
    }

    /**
     * Prompts user with confirmation if caches should be cleared.
     * @param array $cachesNames
     * @return bool
     */
    private function confirmClear($cachesNames)
    {
        $this->stdout("The following cache components will be cleared:\n\n", Console::FG_YELLOW);

        foreach ($cachesNames as $name) {
            $this->stdout("\t* $name \n", Console::FG_GREEN);
        }

        return $this->confirm("\nClear above cache components?");
    }

    /**
     * Returns array of caches in the system, keys are cache components names, values are class names.
     * @param array $cachesNames caches to be found
     * @return array
     */
    private function findCaches(array $cachesNames = [])
    {
        $caches = [];
        $components = Yii::$app->getComponents();
        $findAll = ($cachesNames === []);

        foreach ($components as $name => $component) {
            if (!$findAll && !in_array($name, $cachesNames, true)) {
                continue;
            }

            if ($component instanceof CacheInterface) {
                $caches[$name] = get_class($component);
            } elseif (is_array($component) && isset($component['class']) && $this->isCacheClass($component['class'])) {
                $caches[$name] = $component['class'];
            } elseif (is_string($component) && $this->isCacheClass($component)) {
                $caches[$name] = $component;
            } elseif ($component instanceof \Closure) {
                $cache = Yii::$app->get($name);
                if ($this->isCacheClass($cache)) {
                    $cacheClass = get_class($cache);
                    $caches[$name] = $cacheClass;
                }
            }
        }

        return $caches;
    }

    /**
     * Checks if given class is a Cache class.
     * @param string $className class name.
     * @return bool
     */
    private function isCacheClass($className)
    {
        return is_subclass_of($className, CacheInterface::class);
    }

    /**
<<<<<<< HEAD
     * Checks if cache of a certain class can be cleared
=======
     * Checks if cache of a certain class can be flushed.
>>>>>>> 03aac69a
     * @param string $className class name.
     * @return bool
     */
    private function canBeCleared($className)
    {
        return !is_a($className, ApcCache::class, true) || php_sapi_name() !== 'cli';
    }
}<|MERGE_RESOLUTION|>--- conflicted
+++ resolved
@@ -62,12 +62,7 @@
     }
 
     /**
-<<<<<<< HEAD
      * Clears given cache components.
-=======
-     * Flushes given cache components.
-     *
->>>>>>> 03aac69a
      * For example,
      *
      * ```
@@ -98,7 +93,7 @@
             return ExitCode::OK;
         }
 
-        if (!$this->confirmClear($foundCaches)) {
+        if (!$this->confirmFlush($foundCaches)) {
             return ExitCode::OK;
         }
 
@@ -106,17 +101,17 @@
             $cachesInfo[] = [
                 'name' => $name,
                 'class' => $class,
-                'is_cleared' => $this->canBeCleared($class) ? Yii::$app->get($name)->clear() : false,
+                'is_flushed' => $this->canBeFlushed($class) ? Yii::$app->get($name)->flush() : false,
             ];
         }
 
-        $this->notifyCleared($cachesInfo);
-    }
-
-    /**
-     * Clears all caches registered in the system.
-     */
-    public function actionClearAll()
+        $this->notifyFlushed($cachesInfo);
+    }
+
+    /**
+     * Flushes all caches registered in the system.
+     */
+    public function actionFlushAll()
     {
         $caches = $this->findCaches();
         $cachesInfo = [];
@@ -130,11 +125,11 @@
             $cachesInfo[] = [
                 'name' => $name,
                 'class' => $class,
-                'is_cleared' => $this->canBeCleared($class) ? Yii::$app->get($name)->clear() : false,
+                'is_flushed' => $this->canBeFlushed($class) ? Yii::$app->get($name)->flush() : false,
             ];
         }
 
-        $this->notifyCleared($cachesInfo);
+        $this->notifyFlushed($cachesInfo);
     }
 
     /**
@@ -142,7 +137,7 @@
      *
      * ```
      * # clears cache schema specified by component id: "db"
-     * yii cache/clear-schema db
+     * yii cache/flush-schema db
      * ```
      *
      * @param string $db id connection component
@@ -152,7 +147,7 @@
      *
      * @since 2.0.1
      */
-    public function actionClearSchema($db = 'db')
+    public function actionFlushSchema($db = 'db')
     {
         $connection = Yii::$app->get($db, false);
         if ($connection === null) {
@@ -163,32 +158,32 @@
         if (!$connection instanceof \yii\db\Connection) {
             $this->stdout("\"$db\" component doesn't inherit \\yii\\db\\Connection.\n", Console::FG_RED);
             return ExitCode::UNSPECIFIED_ERROR;
-        } elseif (!$this->confirm("Clear cache schema for \"$db\" connection?")) {
+        } elseif (!$this->confirm("Flush cache schema for \"$db\" connection?")) {
             return ExitCode::OK;
         }
 
         try {
             $schema = $connection->getSchema();
             $schema->refresh();
-            $this->stdout("Schema cache for component \"$db\", was cleared.\n\n", Console::FG_GREEN);
+            $this->stdout("Schema cache for component \"$db\", was flushed.\n\n", Console::FG_GREEN);
         } catch (\Exception $e) {
             $this->stdout($e->getMessage() . "\n\n", Console::FG_RED);
         }
     }
 
     /**
-     * Notifies user that given caches are found and can be cleared.
+     * Notifies user that given caches are found and can be flushed.
      * @param array $caches array of cache component classes
      */
-    private function notifyCachesCanBeCleared($caches)
+    private function notifyCachesCanBeFlushed($caches)
     {
         $this->stdout("The following caches were found in the system:\n\n", Console::FG_YELLOW);
 
         foreach ($caches as $name => $class) {
-            if ($this->canBeCleared($class)) {
+            if ($this->canBeFlushed($class)) {
                 $this->stdout("\t* $name ($class)\n", Console::FG_GREEN);
             } else {
-                $this->stdout("\t* $name ($class) - can not be cleared via console\n", Console::FG_YELLOW);
+                $this->stdout("\t* $name ($class) - can not be flushed via console\n", Console::FG_YELLOW);
             }
         }
 
@@ -221,15 +216,15 @@
     /**
      * @param array $caches
      */
-    private function notifyCleared($caches)
+    private function notifyFlushed($caches)
     {
         $this->stdout("The following cache components were processed:\n\n", Console::FG_YELLOW);
 
         foreach ($caches as $cache) {
             $this->stdout("\t* " . $cache['name'] . ' (' . $cache['class'] . ')', Console::FG_GREEN);
 
-            if (!$cache['is_cleared']) {
-                $this->stdout(" - not cleared\n", Console::FG_RED);
+            if (!$cache['is_flushed']) {
+                $this->stdout(" - not flushed\n", Console::FG_RED);
             } else {
                 $this->stdout("\n");
             }
@@ -239,19 +234,19 @@
     }
 
     /**
-     * Prompts user with confirmation if caches should be cleared.
+     * Prompts user with confirmation if caches should be flushed.
      * @param array $cachesNames
      * @return bool
      */
-    private function confirmClear($cachesNames)
-    {
-        $this->stdout("The following cache components will be cleared:\n\n", Console::FG_YELLOW);
+    private function confirmFlush($cachesNames)
+    {
+        $this->stdout("The following cache components will be flushed:\n\n", Console::FG_YELLOW);
 
         foreach ($cachesNames as $name) {
             $this->stdout("\t* $name \n", Console::FG_GREEN);
         }
 
-        return $this->confirm("\nClear above cache components?");
+        return $this->confirm("\nFlush above cache components?");
     }
 
     /**
@@ -299,11 +294,7 @@
     }
 
     /**
-<<<<<<< HEAD
-     * Checks if cache of a certain class can be cleared
-=======
-     * Checks if cache of a certain class can be flushed.
->>>>>>> 03aac69a
+     * Checks if cache of a certain class can be cleared.
      * @param string $className class name.
      * @return bool
      */
