<?php
/**
 * @link http://www.yiiframework.com/
 * @copyright Copyright (c) 2008 Yii Software LLC
 * @license http://www.yiiframework.com/license/
 */

namespace yii\console\controllers;

use Yii;
use yii\base\Application;
use yii\console\Controller;
use yii\console\Exception;
use yii\helpers\Console;
use yii\helpers\Inflector;

/**
 * Provides help information about console commands.
 *
 * This command displays the available command list in
 * the application or the detailed instructions about using
 * a specific command.
 *
 * This command can be used as follows on command line:
 *
 * ```
 * yii help [command name]
 * ```
 *
 * In the above, if the command name is not provided, all
 * available commands will be displayed.
 *
 * @property array $commands All available command names. This property is read-only.
 *
 * @author Qiang Xue <qiang.xue@gmail.com>
 * @since 2.0
 */
class HelpController extends Controller
{
    /**
     * Displays available commands or the detailed information
     * about a particular command.
     *
     * @param string $command The name of the command to show help about.
     * If not provided, all available commands will be displayed.
     * @return int the exit status
     * @throws Exception if the command for help is unknown
     */
    public function actionIndex($command = null)
    {
        if ($command !== null) {
            $result = Yii::$app->createController($command);
            if ($result === false) {
                $name = $this->ansiFormat($command, Console::FG_YELLOW);
                throw new Exception("No help for unknown command \"$name\".");
            }

            [$controller, $actionID] = $result;

            $actions = $this->getActions($controller);
            if ($actionID !== '' || count($actions) === 1 && $actions[0] === $controller->defaultAction) {
                $this->getSubCommandHelp($controller, $actionID);
            } else {
                $this->getCommandHelp($controller);
            }
        } else {
            $this->getDefaultHelp();
        }
    }

    /**
     * List all available controllers and actions in machine readable format.
     * This is used for shell completion.
     * @since 2.0.11
     */
    public function actionList()
    {
        $commands = $this->getCommandDescriptions();
        foreach ($commands as $command => $description) {
            $result = Yii::$app->createController($command);
            if ($result === false || !($result[0] instanceof Controller)) {
                continue;
            }
            /** @var $controller Controller */
            [$controller, $actionID] = $result;
            $actions = $this->getActions($controller);
            if (!empty($actions)) {
                $prefix = $controller->getUniqueId();
                $this->stdout("$prefix\n");
                foreach ($actions as $action) {
                    $this->stdout("$prefix/$action\n");
                }
            }
        }
    }

    /**
     * List all available options for the $action in machine readable format.
     * This is used for shell completion.
     *
     * @param string $action route to action
     * @since 2.0.11
     */
    public function actionListActionOptions($action)
    {
        $result = Yii::$app->createController($action);

        if ($result === false || !($result[0] instanceof Controller)) {
            return;
        }

        /** @var Controller $controller */
        [$controller, $actionID] = $result;
        $action = $controller->createAction($actionID);
        if ($action === null) {
            return;
        }

        $arguments = $controller->getActionArgsHelp($action);
        foreach ($arguments as $argument => $help) {
            $description = str_replace("\n", '', addcslashes($help['comment'], ':')) ?: $argument;
            $this->stdout($argument . ':' . $description . "\n");
        }

        $this->stdout("\n");
        $options = $controller->getActionOptionsHelp($action);
        foreach ($options as $argument => $help) {
            $description = str_replace("\n", '', addcslashes($help['comment'], ':')) ?: $argument;
            $this->stdout('--' . $argument . ':' . $description . "\n");
        }
    }

    /**
     * Displays usage information for $action
     *
     * @param string $action route to action
     * @since 2.0.11
     */
    public function actionUsage($action)
    {
        $result = Yii::$app->createController($action);

        if ($result === false || !($result[0] instanceof Controller)) {
            return;
        }

        /** @var Controller $controller */
        [$controller, $actionID] = $result;
        $action = $controller->createAction($actionID);
        if ($action === null) {
            return;
        }

        $scriptName = $this->getScriptName();
        if ($action->id === $controller->defaultAction) {
            $this->stdout($scriptName . ' ' . $this->ansiFormat($controller->getUniqueId(), Console::FG_YELLOW));
        } else {
            $this->stdout($scriptName . ' ' . $this->ansiFormat($action->getUniqueId(), Console::FG_YELLOW));
        }

        $args = $controller->getActionArgsHelp($action);
        foreach ($args as $name => $arg) {
            if ($arg['required']) {
                $this->stdout(' <' . $name . '>', Console::FG_CYAN);
            } else {
                $this->stdout(' [' . $name . ']', Console::FG_CYAN);
            }
        }

        $this->stdout("\n");
    }

    /**
     * Returns all available command names.
     * @return array all available command names
     */
    public function getCommands()
    {
        $commands = $this->getModuleCommands(Yii::$app);
        sort($commands);
        return array_unique($commands);
    }

    /**
     * Returns an array of commands an their descriptions.
     * @return array all available commands as keys and their description as values.
     */
    protected function getCommandDescriptions()
    {
        $descriptions = [];
        foreach ($this->getCommands() as $command) {
            $description = '';

            $result = Yii::$app->createController($command);
            if ($result !== false && $result[0] instanceof Controller) {
                [$controller, $actionID] = $result;
                /** @var Controller $controller */
                $description = $controller->getHelpSummary();
            }

            $descriptions[$command] = $description;
        }

        return $descriptions;
    }

    /**
     * Returns all available actions of the specified controller.
     * @param Controller $controller the controller instance
     * @return array all available action IDs.
     */
    public function getActions($controller)
    {
        $actions = array_keys($controller->actions());
        $class = new \ReflectionClass($controller);
        foreach ($class->getMethods() as $method) {
            $name = $method->getName();
            if ($name !== 'actions' && $method->isPublic() && !$method->isStatic() && strpos($name, 'action') === 0) {
                $actions[] = Inflector::camel2id(substr($name, 6), '-', true);
            }
        }
        sort($actions);

        return array_unique($actions);
    }

    /**
     * Returns available commands of a specified module.
     * @param \yii\base\Module $module the module instance
     * @return array the available command names
     */
    protected function getModuleCommands($module)
    {
        $prefix = $module instanceof Application ? '' : $module->getUniqueId() . '/';

        $commands = [];
        foreach (array_keys($module->controllerMap) as $id) {
            $commands[] = $prefix . $id;
        }

        foreach ($module->getModules() as $id => $child) {
            if (($child = $module->getModule($id)) === null) {
                continue;
            }
            foreach ($this->getModuleCommands($child) as $command) {
                $commands[] = $command;
            }
        }

        $controllerPath = $module->getControllerPath();
        if (is_dir($controllerPath)) {
            $files = scandir($controllerPath);
            foreach ($files as $file) {
                if (!empty($file) && substr_compare($file, 'Controller.php', -14, 14) === 0) {
                    $controllerClass = $module->controllerNamespace . '\\' . substr(basename($file), 0, -4);
                    if ($this->validateControllerClass($controllerClass)) {
                        $commands[] = $prefix . Inflector::camel2id(substr(basename($file), 0, -14));
                    }
                }
            }
        }

        return $commands;
    }

    /**
     * Validates if the given class is a valid console controller class.
     * @param string $controllerClass
     * @return bool
     */
    protected function validateControllerClass($controllerClass)
    {
        if (class_exists($controllerClass)) {
            $class = new \ReflectionClass($controllerClass);
<<<<<<< HEAD
            return !$class->isAbstract() && $class->isSubclassOf(Controller::class);
        } else {
            return false;
=======
            return !$class->isAbstract() && $class->isSubclassOf('yii\console\Controller');
>>>>>>> 6d2e0aff
        }

        return false;
    }

    /**
     * Displays all available commands.
     */
    protected function getDefaultHelp()
    {
        $commands = $this->getCommandDescriptions();
        $this->stdout($this->getDefaultHelpHeader());
        if (!empty($commands)) {
            $this->stdout("\nThe following commands are available:\n\n", Console::BOLD);
            $len = 0;
            foreach ($commands as $command => $description) {
                $result = Yii::$app->createController($command);
                if ($result !== false && $result[0] instanceof Controller) {
                    /** @var $controller Controller */
                    [$controller, $actionID] = $result;
                    $actions = $this->getActions($controller);
                    if (!empty($actions)) {
                        $prefix = $controller->getUniqueId();
                        foreach ($actions as $action) {
                            $string = $prefix . '/' . $action;
                            if ($action === $controller->defaultAction) {
                                $string .= ' (default)';
                            }
                            if (($l = strlen($string)) > $len) {
                                $len = $l;
                            }
                        }
                    }
                } elseif (($l = strlen($command)) > $len) {
                    $len = $l;
                }
            }
            foreach ($commands as $command => $description) {
                $this->stdout('- ' . $this->ansiFormat($command, Console::FG_YELLOW));
                $this->stdout(str_repeat(' ', $len + 4 - strlen($command)));
                $this->stdout(Console::wrapText($description, $len + 4 + 2), Console::BOLD);
                $this->stdout("\n");

                $result = Yii::$app->createController($command);
                if ($result !== false && $result[0] instanceof Controller) {
                    [$controller, $actionID] = $result;
                    $actions = $this->getActions($controller);
                    if (!empty($actions)) {
                        $prefix = $controller->getUniqueId();
                        foreach ($actions as $action) {
                            $string = '  ' . $prefix . '/' . $action;
                            $this->stdout('  ' . $this->ansiFormat($string, Console::FG_GREEN));
                            if ($action === $controller->defaultAction) {
                                $string .= ' (default)';
                                $this->stdout(' (default)', Console::FG_YELLOW);
                            }
                            $summary = $controller->getActionHelpSummary($controller->createAction($action));
                            if ($summary !== '') {
                                $this->stdout(str_repeat(' ', $len + 4 - strlen($string)));
                                $this->stdout(Console::wrapText($summary, $len + 4 + 2));
                            }
                            $this->stdout("\n");
                        }
                    }
                    $this->stdout("\n");
                }
            }
            $scriptName = $this->getScriptName();
            $this->stdout("\nTo see the help of each command, enter:\n", Console::BOLD);
            $this->stdout("\n  $scriptName " . $this->ansiFormat('help', Console::FG_YELLOW) . ' '
                            . $this->ansiFormat('<command-name>', Console::FG_CYAN) . "\n\n");
        } else {
            $this->stdout("\nNo commands are found.\n\n", Console::BOLD);
        }
    }

    /**
     * Displays the overall information of the command.
     * @param Controller $controller the controller instance
     */
    protected function getCommandHelp($controller)
    {
        $controller->color = $this->color;

        $this->stdout("\nDESCRIPTION\n", Console::BOLD);
        $comment = $controller->getHelp();
        if ($comment !== '') {
            $this->stdout("\n$comment\n\n");
        }

        $actions = $this->getActions($controller);
        if (!empty($actions)) {
            $this->stdout("\nSUB-COMMANDS\n\n", Console::BOLD);
            $prefix = $controller->getUniqueId();

            $maxlen = 5;
            foreach ($actions as $action) {
                $len = strlen($prefix . '/' . $action) + 2 + ($action === $controller->defaultAction ? 10 : 0);
                if ($maxlen < $len) {
                    $maxlen = $len;
                }
            }
            foreach ($actions as $action) {
                $this->stdout('- ' . $this->ansiFormat($prefix . '/' . $action, Console::FG_YELLOW));
                $len = strlen($prefix . '/' . $action) + 2;
                if ($action === $controller->defaultAction) {
                    $this->stdout(' (default)', Console::FG_GREEN);
                    $len += 10;
                }
                $summary = $controller->getActionHelpSummary($controller->createAction($action));
                if ($summary !== '') {
                    $this->stdout(str_repeat(' ', $maxlen - $len + 2) . Console::wrapText($summary, $maxlen + 2));
                }
                $this->stdout("\n");
            }
            $scriptName = $this->getScriptName();
            $this->stdout("\nTo see the detailed information about individual sub-commands, enter:\n");
            $this->stdout("\n  $scriptName " . $this->ansiFormat('help', Console::FG_YELLOW) . ' '
                            . $this->ansiFormat('<sub-command>', Console::FG_CYAN) . "\n\n");
        }
    }

    /**
     * Displays the detailed information of a command action.
     * @param Controller $controller the controller instance
     * @param string $actionID action ID
     * @throws Exception if the action does not exist
     */
    protected function getSubCommandHelp($controller, $actionID)
    {
        $action = $controller->createAction($actionID);
        if ($action === null) {
            $name = $this->ansiFormat(rtrim($controller->getUniqueId() . '/' . $actionID, '/'), Console::FG_YELLOW);
            throw new Exception("No help for unknown sub-command \"$name\".");
        }

        $description = $controller->getActionHelp($action);
        if ($description !== '') {
            $this->stdout("\nDESCRIPTION\n", Console::BOLD);
            $this->stdout("\n$description\n\n");
        }

        $this->stdout("\nUSAGE\n\n", Console::BOLD);
        $scriptName = $this->getScriptName();
        if ($action->id === $controller->defaultAction) {
            $this->stdout($scriptName . ' ' . $this->ansiFormat($controller->getUniqueId(), Console::FG_YELLOW));
        } else {
            $this->stdout($scriptName . ' ' . $this->ansiFormat($action->getUniqueId(), Console::FG_YELLOW));
        }

        $args = $controller->getActionArgsHelp($action);
        foreach ($args as $name => $arg) {
            if ($arg['required']) {
                $this->stdout(' <' . $name . '>', Console::FG_CYAN);
            } else {
                $this->stdout(' [' . $name . ']', Console::FG_CYAN);
            }
        }

        $options = $controller->getActionOptionsHelp($action);
        $options[\yii\console\Application::OPTION_APPCONFIG] = [
            'type' => 'string',
            'default' => null,
            'comment' => "custom application configuration file path.\nIf not set, default application configuration is used.",
        ];
        ksort($options);

        if (!empty($options)) {
            $this->stdout(' [...options...]', Console::FG_RED);
        }
        $this->stdout("\n\n");

        if (!empty($args)) {
            foreach ($args as $name => $arg) {
                $this->stdout($this->formatOptionHelp(
                        '- ' . $this->ansiFormat($name, Console::FG_CYAN),
                        $arg['required'],
                        $arg['type'],
                        $arg['default'],
                        $arg['comment']) . "\n\n");
            }
        }

        if (!empty($options)) {
            $this->stdout("\nOPTIONS\n\n", Console::BOLD);
            foreach ($options as $name => $option) {
                $this->stdout($this->formatOptionHelp(
                        $this->ansiFormat('--' . $name . $this->formatOptionAliases($controller, $name), Console::FG_RED, empty($option['required']) ? Console::FG_RED : Console::BOLD),
                        !empty($option['required']),
                        $option['type'],
                        $option['default'],
                        $option['comment']) . "\n\n");
            }
        }
    }

    /**
     * Generates a well-formed string for an argument or option.
     * @param string $name the name of the argument or option
     * @param bool $required whether the argument is required
     * @param string $type the type of the option or argument
     * @param mixed $defaultValue the default value of the option or argument
     * @param string $comment comment about the option or argument
     * @return string the formatted string for the argument or option
     */
    protected function formatOptionHelp($name, $required, $type, $defaultValue, $comment)
    {
        $comment = trim($comment);
        $type = trim($type);
        if (strncmp($type, 'bool', 4) === 0) {
            $type = 'boolean, 0 or 1';
        }

        if ($defaultValue !== null && !is_array($defaultValue)) {
            if ($type === null) {
                $type = gettype($defaultValue);
            }
            if (is_bool($defaultValue)) {
                // show as integer to avoid confusion
                $defaultValue = (int) $defaultValue;
            }
            if (is_string($defaultValue)) {
                $defaultValue = "'" . $defaultValue . "'";
            } else {
                $defaultValue = var_export($defaultValue, true);
            }
            $doc = "$type (defaults to $defaultValue)";
        } else {
            $doc = $type;
        }

        if ($doc === '') {
            $doc = $comment;
        } elseif ($comment !== '') {
            $doc .= "\n" . preg_replace('/^/m', '  ', $comment);
        }

        $name = $required ? "$name (required)" : $name;

        return $doc === '' ? $name : "$name: $doc";
    }

    /**
     * @param Controller $controller the controller instance
     * @param string $option the option name
     * @return string the formatted string for the alias argument or option
     * @since 2.0.8
     */
    protected function formatOptionAliases($controller, $option)
    {
        $aliases = $controller->optionAliases();
        foreach ($aliases as $name => $value) {
            if ($value === $option) {
                return ', -' . $name;
            }
        }
        return '';
    }

    /**
     * @return string the name of the cli script currently running.
     */
    protected function getScriptName()
    {
        return basename(Yii::$app->request->scriptFile);
    }

    /**
     * Return a default help header.
     * @return string default help header.
     * @since 2.0.11
     */
    protected function getDefaultHelpHeader()
    {
        return "\nThis is Yii version " . \Yii::getVersion() . ".\n";
    }
}<|MERGE_RESOLUTION|>--- conflicted
+++ resolved
@@ -272,13 +272,7 @@
     {
         if (class_exists($controllerClass)) {
             $class = new \ReflectionClass($controllerClass);
-<<<<<<< HEAD
             return !$class->isAbstract() && $class->isSubclassOf(Controller::class);
-        } else {
-            return false;
-=======
-            return !$class->isAbstract() && $class->isSubclassOf('yii\console\Controller');
->>>>>>> 6d2e0aff
         }
 
         return false;
