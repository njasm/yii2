--- conflicted
+++ resolved
@@ -328,14 +328,9 @@
         $method = 'as' . $format;
         if ($this->hasMethod($method)) {
             return call_user_func_array([$this, $method], $params);
-<<<<<<< HEAD
-        } else {
-            throw new InvalidArgumentException("Unknown format type: $format");
-=======
->>>>>>> 6d2e0aff
-        }
-
-        throw new InvalidParamException("Unknown format type: $format");
+        }
+
+        throw new InvalidArgumentException("Unknown format type: $format");
     }
 
 
