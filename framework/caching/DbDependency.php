--- conflicted
+++ resolved
@@ -49,12 +49,8 @@
      */
     protected function generateDependencyData($cache)
     {
-<<<<<<< HEAD
+    	/* @var $db Connection */
         $db = Instance::ensure($this->db, Connection::class);
-=======
-        /* @var $db Connection */
-        $db = Instance::ensure($this->db, Connection::className());
->>>>>>> d4d6c1da
         if ($this->sql === null) {
             throw new InvalidConfigException('DbDependency::sql must be set.');
         }
