--- conflicted
+++ resolved
@@ -89,29 +89,29 @@
     {
         $filePath = $this->getLockFilePath($name);
         $waitTime = 0;
-        
+
         while (true) {
             $file = fopen($filePath, 'w+');
-            
+
             if ($file === false) {
                 return false;
             }
-            
+
             if ($this->fileMode !== null) {
                 @chmod($filePath, $this->fileMode);
             }
-            
+
             if (!flock($file, LOCK_EX | LOCK_NB)) {
                 fclose($file);
 
                 if (++$waitTime > $timeout) {
                     return false;
                 }
-                
+
                 sleep(1);
                 continue;
             }
-            
+
             // Under unix we delete the lock file before releasing the related handle. Thus it's possible that we've acquired a lock on
             // a non-existing file here (race condition). We must compare the inode of the lock file handle with the inode of the actual lock file.
             // If they do not match we simply continue the loop since we can assume the inodes will be equal on the next try.
@@ -128,7 +128,7 @@
                 fclose($file);
                 continue;
             }
-            
+
             $this->_files[$name] = $file;
             return true;
         }
@@ -143,9 +143,8 @@
     {
         if (!isset($this->_files[$name])) {
             return false;
-<<<<<<< HEAD
         }
-        
+
         if (DIRECTORY_SEPARATOR === '\\') {
             // Under windows it's not possible to delete a file opened via fopen (either by own or other process).
             // That's why we must first unlock and close the handle and then *try* to delete the lock file.
@@ -161,14 +160,6 @@
         }
 
         unset($this->_files[$name]);
-=======
-        }
-
-        fclose($this->_files[$name]);
-        unlink($this->getLockFilePath($name));
-        unset($this->_files[$name]);
-
->>>>>>> 04281cba
         return true;
     }
 
