--- conflicted
+++ resolved
@@ -19,11 +19,8 @@
 /**
  * ActiveRecord is the base class for classes representing relational data in terms of objects.
  *
-<<<<<<< HEAD
-=======
  * See [[yii\db\ActiveRecord]] for a concrete implementation.
  *
->>>>>>> bdce87b2
  * @property array $dirtyAttributes The changed attribute values (name-value pairs). This property is
  * read-only.
  * @property boolean $isNewRecord Whether the record is new and should be inserted when calling [[save()]].
