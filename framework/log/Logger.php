--- conflicted
+++ resolved
@@ -278,14 +278,9 @@
 
         foreach ($messages as $i => $log) {
             list($token, $level, $category, $timestamp, $traces) = $log;
-<<<<<<< HEAD
-            $log[5] = $i;
-            if ($level == self::LEVEL_PROFILE_BEGIN) {
-=======
             $memory = isset($log[5]) ? $log[5] : 0;
             $log[6] = $i;
             if ($level == Logger::LEVEL_PROFILE_BEGIN) {
->>>>>>> 25a7ed60
                 $stack[] = $log;
             } elseif ($level == self::LEVEL_PROFILE_END) {
                 if (($last = array_pop($stack)) !== null && $last[0] === $token) {
