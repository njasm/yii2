<?php
/**
 * @link http://www.yiiframework.com/
 * @copyright Copyright (c) 2008 Yii Software LLC
 * @license http://www.yiiframework.com/license/
 */

namespace yiiunit\framework\db;

use yii\base\Event;
use yii\db\ActiveQuery;
use yii\db\Connection;
use yii\db\QueryBuilder;
use yiiunit\data\ar\ActiveRecord;
use yiiunit\data\ar\Customer;
use yiiunit\data\ar\Profile;

/**
 * Class ActiveQueryTest the base class for testing ActiveQuery
 */
abstract class ActiveQueryTest extends DatabaseTestCase
{
    public function setUp()
    {
        parent::setUp();
        ActiveRecord::$db = $this->getConnection();
    }

    public function testConstructor()
    {
        $config = [
            'on' => ['a' => 'b'],
            'joinWith' => ['dummy relation'],
        ];
        $query = new ActiveQuery(Customer::class, $config);
        $this->assertEquals($query->modelClass, Customer::class);
        $this->assertEquals($query->on, $config['on']);
        $this->assertEquals($query->joinWith, $config['joinWith']);
    }

    public function testTriggerInitEvent()
    {
        $where = '1==1';
        $callback = function (\yii\base\Event $event) use ($where) {
            $event->sender->where = $where;
        };
        Event::on(ActiveQuery::class, ActiveQuery::EVENT_INIT, $callback);
        $result = new ActiveQuery(Customer::class);
        $this->assertEquals($where, $result->where);
        Event::off(ActiveQuery::class, ActiveQuery::EVENT_INIT, $callback);
    }

    /**
     * @todo: tests for internal logic of prepare()
     */
    public function testPrepare()
    {
        $query = new ActiveQuery(Customer::class);
        $builder = new QueryBuilder(new Connection());
        $result = $query->prepare($builder);
        $this->assertInstanceOf('yii\db\Query', $result);
    }

    public function testPopulate_EmptyRows()
    {
        $query = new ActiveQuery(Customer::class);
        $rows = [];
        $result = $query->populate([]);
        $this->assertEquals($rows, $result);
    }

    /**
     * @todo: tests for internal logic of populate()
     */
    public function testPopulate_FilledRows()
    {
        $query = new ActiveQuery(Customer::class);
        $rows = $query->all();
        $result = $query->populate($rows);
        $this->assertEquals($rows, $result);
    }

    /**
     * @todo: tests for internal logic of one()
     */
    public function testOne()
    {
        $query = new ActiveQuery(Customer::class);
        $result = $query->one();
        $this->assertInstanceOf('yiiunit\data\ar\Customer', $result);
    }

    /**
     * @todo: test internal logic of createCommand()
     */
    public function testCreateCommand()
    {
        $query = new ActiveQuery(Customer::class);
        $result = $query->createCommand();
        $this->assertInstanceOf('yii\db\Command', $result);
    }

    /**
     * @todo: tests for internal logic of queryScalar()
     */
    public function testQueryScalar()
    {
        $query = new ActiveQuery(Customer::class);
        $result = $this->invokeMethod($query, 'queryScalar', ['name', null]);
        $this->assertEquals('user1', $result);
    }

    /**
     * @todo: tests for internal logic of joinWith()
     */
    public function testJoinWith()
    {
        $query = new ActiveQuery(Customer::class);
        $result = $query->joinWith('profile');
        $this->assertEquals([
            [['profile'], true, 'LEFT JOIN'],
        ], $result->joinWith);
    }

    /**
     * @todo: tests for internal logic of innerJoinWith()
     */
    public function testInnerJoinWith()
    {
        $query = new ActiveQuery(Customer::class);
        $result = $query->innerJoinWith('profile');
        $this->assertEquals([
            [['profile'], true, 'INNER JOIN'],
        ], $result->joinWith);
    }

    /**
     * @todo: tests for the regex inside getQueryTableName
     */
    public function testGetQueryTableName_from_not_set()
    {
<<<<<<< HEAD
        $query = new ActiveQuery(Customer::class);
        $result = $this->invokeMethod($query,'getTableNameAndAlias');
        $this->assertEquals(['customer','customer'], $result);
=======
        $query = new ActiveQuery(Customer::className());
        $result = $this->invokeMethod($query, 'getTableNameAndAlias');
        $this->assertEquals(['customer', 'customer'], $result);
>>>>>>> 6d2e0aff
    }

    public function testGetQueryTableName_from_set()
    {
<<<<<<< HEAD
        $options = ['from' => ['alias'=>'customer']];
        $query = new ActiveQuery(Customer::class, $options);
        $result = $this->invokeMethod($query,'getTableNameAndAlias');
        $this->assertEquals(['customer','alias'], $result);
=======
        $options = ['from' => ['alias' => 'customer']];
        $query = new ActiveQuery(Customer::className(), $options);
        $result = $this->invokeMethod($query, 'getTableNameAndAlias');
        $this->assertEquals(['customer', 'alias'], $result);
>>>>>>> 6d2e0aff
    }

    public function testOnCondition()
    {
        $query = new ActiveQuery(Customer::class);
        $on = ['active' => true];
        $params = ['a' => 'b'];
        $result = $query->onCondition($on, $params);
        $this->assertEquals($on, $result->on);
        $this->assertEquals($params, $result->params);
    }

    public function testAndOnCondition_on_not_set()
    {
        $query = new ActiveQuery(Customer::class);
        $on = ['active' => true];
        $params = ['a' => 'b'];
        $result = $query->andOnCondition($on, $params);
        $this->assertEquals($on, $result->on);
        $this->assertEquals($params, $result->params);
    }

    public function testAndOnCondition_on_set()
    {
        $onOld = ['active' => true];
        $query = new ActiveQuery(Customer::class);
        $query->on = $onOld;

        $on = ['active' => true];
        $params = ['a' => 'b'];
        $result = $query->andOnCondition($on, $params);
        $this->assertEquals(['and', $onOld, $on], $result->on);
        $this->assertEquals($params, $result->params);
    }

    public function testOrOnCondition_on_not_set()
    {
        $query = new ActiveQuery(Customer::class);
        $on = ['active' => true];
        $params = ['a' => 'b'];
        $result = $query->orOnCondition($on, $params);
        $this->assertEquals($on, $result->on);
        $this->assertEquals($params, $result->params);
    }

    public function testOrOnCondition_on_set()
    {
        $onOld = ['active' => true];
        $query = new ActiveQuery(Customer::class);
        $query->on = $onOld;

        $on = ['active' => true];
        $params = ['a' => 'b'];
        $result = $query->orOnCondition($on, $params);
        $this->assertEquals(['or', $onOld, $on], $result->on);
        $this->assertEquals($params, $result->params);
    }

    /**
     * @todo: tests for internal logic of viaTable()
     */
    public function testViaTable()
    {
        $query = new ActiveQuery(Customer::class);
        $result = $query->viaTable(Profile::class, ['id' => 'item_id']);
        $this->assertInstanceOf('yii\db\ActiveQuery', $result);
        $this->assertInstanceOf('yii\db\ActiveQuery', $result->via);
    }

    public function testAlias_not_set()
    {
        $query = new ActiveQuery(Customer::class);
        $result = $query->alias('alias');
        $this->assertInstanceOf('yii\db\ActiveQuery', $result);
        $this->assertEquals(['alias' => 'customer'], $result->from);
    }

    public function testAlias_yet_set()
    {
        $aliasOld = ['old'];
        $query = new ActiveQuery(Customer::class);
        $query->from = $aliasOld;
        $result = $query->alias('alias');
        $this->assertInstanceOf('yii\db\ActiveQuery', $result);
        $this->assertEquals(['alias' => 'old'], $result->from);
    }

<<<<<<< HEAD
    public function testGetTableNames_notFilledFrom()
    {
        $query = new ActiveQuery(Profile::class);

        $tables = $query->getTablesUsedInFrom();

        $this->assertEquals([
            '{{' . Profile::tableName() . '}}' => '{{' . Profile::tableName() . '}}',
        ], $tables);
    }

    public function testGetTableNames_isFromArray()
    {
        $query = new ActiveQuery(null);
        $query->from = [
            '{{prf}}' => '{{profile}}',
            '{{usr}}' => '{{user}}',
            '{{a b}}' => '{{c d}}',
        ];

        $tables = $query->getTablesUsedInFrom();

        $this->assertEquals([
            '{{prf}}' => '{{profile}}',
            '{{usr}}' => '{{user}}',
            '{{a b}}' => '{{c d}}',
        ], $tables);
    }

    public function testGetTableNames_isFromString()
=======
    use GetTablesAliasTestTrait;
    protected function createQuery()
>>>>>>> 6d2e0aff
    {
        return new ActiveQuery(null);
    }

    public function testGetTableNames_notFilledFrom()
    {
        $query = new ActiveQuery(Profile::class);

        $tables = $query->getTablesUsedInFrom();

        $this->assertEquals([
            '{{' . Profile::tableName() . '}}' => '{{' . Profile::tableName() . '}}',
        ], $tables);
    }
}<|MERGE_RESOLUTION|>--- conflicted
+++ resolved
@@ -139,30 +139,17 @@
      */
     public function testGetQueryTableName_from_not_set()
     {
-<<<<<<< HEAD
-        $query = new ActiveQuery(Customer::class);
-        $result = $this->invokeMethod($query,'getTableNameAndAlias');
-        $this->assertEquals(['customer','customer'], $result);
-=======
-        $query = new ActiveQuery(Customer::className());
+        $query = new ActiveQuery(Customer::class);
         $result = $this->invokeMethod($query, 'getTableNameAndAlias');
         $this->assertEquals(['customer', 'customer'], $result);
->>>>>>> 6d2e0aff
     }
 
     public function testGetQueryTableName_from_set()
     {
-<<<<<<< HEAD
-        $options = ['from' => ['alias'=>'customer']];
+        $options = ['from' => ['alias' => 'customer']];
         $query = new ActiveQuery(Customer::class, $options);
-        $result = $this->invokeMethod($query,'getTableNameAndAlias');
-        $this->assertEquals(['customer','alias'], $result);
-=======
-        $options = ['from' => ['alias' => 'customer']];
-        $query = new ActiveQuery(Customer::className(), $options);
         $result = $this->invokeMethod($query, 'getTableNameAndAlias');
         $this->assertEquals(['customer', 'alias'], $result);
->>>>>>> 6d2e0aff
     }
 
     public function testOnCondition()
@@ -250,7 +237,12 @@
         $this->assertEquals(['alias' => 'old'], $result->from);
     }
 
-<<<<<<< HEAD
+    use GetTablesAliasTestTrait;
+    protected function createQuery()
+    {
+        return new ActiveQuery(null);
+    }
+
     public function testGetTableNames_notFilledFrom()
     {
         $query = new ActiveQuery(Profile::class);
@@ -261,42 +253,4 @@
             '{{' . Profile::tableName() . '}}' => '{{' . Profile::tableName() . '}}',
         ], $tables);
     }
-
-    public function testGetTableNames_isFromArray()
-    {
-        $query = new ActiveQuery(null);
-        $query->from = [
-            '{{prf}}' => '{{profile}}',
-            '{{usr}}' => '{{user}}',
-            '{{a b}}' => '{{c d}}',
-        ];
-
-        $tables = $query->getTablesUsedInFrom();
-
-        $this->assertEquals([
-            '{{prf}}' => '{{profile}}',
-            '{{usr}}' => '{{user}}',
-            '{{a b}}' => '{{c d}}',
-        ], $tables);
-    }
-
-    public function testGetTableNames_isFromString()
-=======
-    use GetTablesAliasTestTrait;
-    protected function createQuery()
->>>>>>> 6d2e0aff
-    {
-        return new ActiveQuery(null);
-    }
-
-    public function testGetTableNames_notFilledFrom()
-    {
-        $query = new ActiveQuery(Profile::class);
-
-        $tables = $query->getTablesUsedInFrom();
-
-        $this->assertEquals([
-            '{{' . Profile::tableName() . '}}' => '{{' . Profile::tableName() . '}}',
-        ], $tables);
-    }
 }