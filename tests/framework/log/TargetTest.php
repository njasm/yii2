--- conflicted
+++ resolved
@@ -125,46 +125,6 @@
         $this->assertNotContains('E_b', $context);
         $this->assertNotContains('E_c', $context);
     }
-<<<<<<< HEAD
-=======
-
-    /**
-     * @covers \yii\log\Target::setLevels()
-     * @covers \yii\log\Target::getLevels()
-     */
-    public function testSetupLevelsThroughArray()
-    {
-        $target = $this->getMockForAbstractClass('yii\\log\\Target');
-
-        $target->setLevels(['info', 'error']);
-        $this->assertEquals(Logger::LEVEL_INFO | Logger::LEVEL_ERROR, $target->getLevels());
-
-        $target->setLevels(['trace']);
-        $this->assertEquals(Logger::LEVEL_TRACE, $target->getLevels());
-
-        $this->expectException('yii\\base\\InvalidConfigException');
-        $this->expectExceptionMessage('Unrecognized level: unknown level');
-        $target->setLevels(['info', 'unknown level']);
-    }
-
-    /**
-     * @covers \yii\log\Target::setLevels()
-     * @covers \yii\log\Target::getLevels()
-     */
-    public function testSetupLevelsThroughBitmap()
-    {
-        $target = $this->getMockForAbstractClass('yii\\log\\Target');
-
-        $target->setLevels(Logger::LEVEL_INFO | Logger::LEVEL_WARNING);
-        $this->assertEquals(Logger::LEVEL_INFO | Logger::LEVEL_WARNING, $target->getLevels());
-
-        $target->setLevels(Logger::LEVEL_TRACE);
-        $this->assertEquals(Logger::LEVEL_TRACE, $target->getLevels());
-
-        $this->expectException('yii\\base\\InvalidConfigException');
-        $this->expectExceptionMessage('Incorrect 128 value');
-        $target->setLevels(128);
-    }
 
     public function testGetEnabled()
     {
@@ -182,7 +142,6 @@
         };
         $this->assertTrue($target->enabled);
     }
->>>>>>> 03aac69a
 }
 
 class TestTarget extends Target
