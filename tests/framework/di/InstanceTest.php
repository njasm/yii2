<?php
/**
 * @link http://www.yiiframework.com/
 * @copyright Copyright (c) 2008 Yii Software LLC
 * @license http://www.yiiframework.com/license/
 */

namespace yiiunit\framework\di;

use Yii;
use yii\base\Component;
use yii\db\Connection;
use yii\di\Container;
use yii\di\Instance;
use yiiunit\TestCase;

/**
 * @author Qiang Xue <qiang.xue@gmail.com>
 * @since 2.0
 * @group di
 */
class InstanceTest extends TestCase
{
    protected function tearDown()
    {
        parent::tearDown();
        Yii::$container = new Container();
    }

    public function testOf()
    {
        $container = new Container();
        $className = Component::class;
        $instance = Instance::of($className);

        $this->assertInstanceOf('\\yii\\di\\Instance', $instance);
        $this->assertInstanceOf(Component::class, $instance->get($container));
        $this->assertInstanceOf(Component::class, Instance::ensure($instance, $className, $container));
        $this->assertNotSame($instance->get($container), Instance::ensure($instance, $className, $container));
    }

    public function testEnsure()
    {
        $container = new Container();
        $container->set('db', [
            'class' => 'yii\db\Connection',
            'dsn' => 'test',
        ]);

<<<<<<< HEAD
        $this->assertInstanceOf(Connection::class, Instance::ensure('db', 'yii\db\Connection', $container));
        $this->assertInstanceOf(Connection::class, Instance::ensure(new Connection, 'yii\db\Connection', $container));
=======
        $this->assertInstanceOf(Connection::className(), Instance::ensure('db', 'yii\db\Connection', $container));
        $this->assertInstanceOf(Connection::className(), Instance::ensure(new Connection(), 'yii\db\Connection', $container));
>>>>>>> 6d2e0aff
        $this->assertInstanceOf('\\yii\\db\\Connection', Instance::ensure(['class' => 'yii\db\Connection', 'dsn' => 'test'], 'yii\db\Connection', $container));
    }

    /**
     * ensure an InvalidConfigException is thrown when a component does not exist.
     */
    public function testEnsure_NonExistingComponentException()
    {
        $container = new Container();
        $this->expectException('yii\base\InvalidConfigException');
        $this->expectExceptionMessageRegExp('/^Failed to instantiate component or class/i');
        Instance::ensure('cache', 'yii\cache\Cache', $container);
    }

    /**
     * ensure an InvalidConfigException is thrown when a class does not exist.
     */
    public function testEnsure_NonExistingClassException()
    {
        $container = new Container();
        $this->expectException('yii\base\InvalidConfigException');
        $this->expectExceptionMessageRegExp('/^Failed to instantiate component or class/i');
        Instance::ensure('yii\cache\DoesNotExist', 'yii\cache\Cache', $container);
    }

    public function testEnsure_WithoutType()
    {
        $container = new Container();
        $container->set('db', [
            'class' => 'yii\db\Connection',
            'dsn' => 'test',
        ]);

<<<<<<< HEAD
        $this->assertInstanceOf(Connection::class, Instance::ensure('db', null, $container));
        $this->assertInstanceOf(Connection::class, Instance::ensure(new Connection, null, $container));
=======
        $this->assertInstanceOf(Connection::className(), Instance::ensure('db', null, $container));
        $this->assertInstanceOf(Connection::className(), Instance::ensure(new Connection(), null, $container));
>>>>>>> 6d2e0aff
        $this->assertInstanceOf('\\yii\\db\\Connection', Instance::ensure(['class' => 'yii\db\Connection', 'dsn' => 'test'], null, $container));
    }

    public function testEnsure_MinimalSettings()
    {
        Yii::$container->set('db', [
            'class' => 'yii\db\Connection',
            'dsn' => 'test',
        ]);

<<<<<<< HEAD
        $this->assertInstanceOf(Connection::class, Instance::ensure('db'));
        $this->assertInstanceOf(Connection::class, Instance::ensure(new Connection));
        $this->assertInstanceOf(Connection::class, Instance::ensure(['class' => 'yii\db\Connection', 'dsn' => 'test']));
        Yii::$container = new Container;
=======
        $this->assertInstanceOf(Connection::className(), Instance::ensure('db'));
        $this->assertInstanceOf(Connection::className(), Instance::ensure(new Connection()));
        $this->assertInstanceOf(Connection::className(), Instance::ensure(['class' => 'yii\db\Connection', 'dsn' => 'test']));
        Yii::$container = new Container();
>>>>>>> 6d2e0aff
    }

    public function testExceptionRefersTo()
    {
        $container = new Container();
        $container->set('db', [
            'class' => 'yii\db\Connection',
            'dsn' => 'test',
        ]);

        $this->expectException('yii\base\InvalidConfigException');
        $this->expectExceptionMessage('"db" refers to a yii\db\Connection component. yii\base\Widget is expected.');

        Instance::ensure('db', 'yii\base\Widget', $container);
    }

    public function testExceptionInvalidDataType()
    {
        $this->expectException('yii\base\InvalidConfigException');
        $this->expectExceptionMessage('Invalid data type: yii\db\Connection. yii\base\Widget is expected.');
        Instance::ensure(new Connection(), 'yii\base\Widget');
    }

    public function testExceptionComponentIsNotSpecified()
    {
        $this->expectException('yii\base\InvalidConfigException');
        $this->expectExceptionMessage('The required component is not specified.');
        Instance::ensure('');
    }

    public function testGet()
    {
        $this->mockApplication([
            'components' => [
                'db' => [
                    'class' => 'yii\db\Connection',
                    'dsn' => 'test',
                ],
            ],
        ]);

        $container = Instance::of('db');

        $this->assertInstanceOf(Connection::class, $container->get());

        $this->destroyApplication();
    }

    /**
     * This tests the usage example given in yii\di\Instance class PHPdoc
     */
    public function testLazyInitializationExample()
    {
        Yii::$container = new Container();
        Yii::$container->set('cache', [
            'class' => 'yii\caching\DbCache',
            'db' => Instance::of('db'),
        ]);
        Yii::$container->set('db', [
            'class' => 'yii\db\Connection',
            'dsn' => 'sqlite:path/to/file.db',
        ]);

        $this->assertInstanceOf('yii\caching\DbCache', $cache = Yii::$container->get('cache'));
        $this->assertInstanceOf('yii\db\Connection', $db = $cache->db);
        $this->assertEquals('sqlite:path/to/file.db', $db->dsn);
    }

    public function testRestoreAfterVarExport()
    {
        $instance = Instance::of('something');
        $export = var_export($instance, true);

        $this->assertRegExp(<<<'PHP'
@yii\\di\\Instance::__set_state\(array\(
\s+'id' => 'something',
\)\)@
PHP
        , $export);

        $this->assertEquals($instance, Instance::__set_state([
            'id' => 'something',
        ]));
    }

    public function testRestoreAfterVarExportRequiresId()
    {
        $this->expectException('yii\base\InvalidConfigException');
        $this->expectExceptionMessage('Failed to instantiate class "Instance". Required parameter "id" is missing');

        Instance::__set_state([]);
    }

    public function testExceptionInvalidDataTypeInArray()
    {
        $this->setExpectedException('yii\base\InvalidConfigException', 'Invalid data type: yii\db\Connection. yii\base\Widget is expected.');
        Instance::ensure([
            'class' => Connection::class,
        ], 'yii\base\Widget');
    }
}<|MERGE_RESOLUTION|>--- conflicted
+++ resolved
@@ -47,13 +47,8 @@
             'dsn' => 'test',
         ]);
 
-<<<<<<< HEAD
         $this->assertInstanceOf(Connection::class, Instance::ensure('db', 'yii\db\Connection', $container));
-        $this->assertInstanceOf(Connection::class, Instance::ensure(new Connection, 'yii\db\Connection', $container));
-=======
-        $this->assertInstanceOf(Connection::className(), Instance::ensure('db', 'yii\db\Connection', $container));
-        $this->assertInstanceOf(Connection::className(), Instance::ensure(new Connection(), 'yii\db\Connection', $container));
->>>>>>> 6d2e0aff
+        $this->assertInstanceOf(Connection::class, Instance::ensure(new Connection(), 'yii\db\Connection', $container));
         $this->assertInstanceOf('\\yii\\db\\Connection', Instance::ensure(['class' => 'yii\db\Connection', 'dsn' => 'test'], 'yii\db\Connection', $container));
     }
 
@@ -87,13 +82,8 @@
             'dsn' => 'test',
         ]);
 
-<<<<<<< HEAD
         $this->assertInstanceOf(Connection::class, Instance::ensure('db', null, $container));
         $this->assertInstanceOf(Connection::class, Instance::ensure(new Connection, null, $container));
-=======
-        $this->assertInstanceOf(Connection::className(), Instance::ensure('db', null, $container));
-        $this->assertInstanceOf(Connection::className(), Instance::ensure(new Connection(), null, $container));
->>>>>>> 6d2e0aff
         $this->assertInstanceOf('\\yii\\db\\Connection', Instance::ensure(['class' => 'yii\db\Connection', 'dsn' => 'test'], null, $container));
     }
 
@@ -104,17 +94,10 @@
             'dsn' => 'test',
         ]);
 
-<<<<<<< HEAD
         $this->assertInstanceOf(Connection::class, Instance::ensure('db'));
-        $this->assertInstanceOf(Connection::class, Instance::ensure(new Connection));
+        $this->assertInstanceOf(Connection::class, Instance::ensure(new Connection()));
         $this->assertInstanceOf(Connection::class, Instance::ensure(['class' => 'yii\db\Connection', 'dsn' => 'test']));
-        Yii::$container = new Container;
-=======
-        $this->assertInstanceOf(Connection::className(), Instance::ensure('db'));
-        $this->assertInstanceOf(Connection::className(), Instance::ensure(new Connection()));
-        $this->assertInstanceOf(Connection::className(), Instance::ensure(['class' => 'yii\db\Connection', 'dsn' => 'test']));
         Yii::$container = new Container();
->>>>>>> 6d2e0aff
     }
 
     public function testExceptionRefersTo()
