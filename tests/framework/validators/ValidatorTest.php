--- conflicted
+++ resolved
@@ -168,15 +168,8 @@
 
     public function testValidateValue()
     {
-<<<<<<< HEAD
-        $this->setExpectedException(
-            'yii\base\NotSupportedException',
-            TestValidator::class . ' does not support validateValue().'
-        );
-=======
         $this->expectException('yii\base\NotSupportedException');
-        $this->expectExceptionMessage(TestValidator::className() . ' does not support validateValue().');
->>>>>>> eed00dc3
+        $this->expectExceptionMessage(TestValidator::class . ' does not support validateValue().');
         $val = new TestValidator();
         $val->validate('abc');
     }
