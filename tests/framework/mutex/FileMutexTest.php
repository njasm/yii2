<?php

namespace yiiunit\framework\mutex;

use yii\mutex\FileMutex;
use yiiunit\TestCase;

/**
 * Class FileMutexTest
 *
 * @group mutex
 *
 * @package yii\tests\unit\framework\mutex
 */
class FileMutexTest extends TestCase
{
    use MutexTestTrait;

    /**
     * @return FileMutex
     * @throws \yii\base\InvalidConfigException
     */
    protected function createMutex()
    {
        return \Yii::createObject([
<<<<<<< HEAD
            'class' => FileMutex::class,
=======
            'class' => FileMutex::className(),
            'mutexPath' => '@yiiunit/runtime/mutex',
>>>>>>> d2800984
        ]);
    }

    public function testDeleteLockFile()
    {
        $mutex = $this->createMutex();
        $fileName = $mutex->mutexPath . '/' . md5(self::$mutexName) . '.lock';

        $mutex->acquire(self::$mutexName);
        $this->assertFileExists($fileName);

        $mutex->release(self::$mutexName);
        $this->assertFileNotExists($fileName);
    }
}<|MERGE_RESOLUTION|>--- conflicted
+++ resolved
@@ -23,12 +23,8 @@
     protected function createMutex()
     {
         return \Yii::createObject([
-<<<<<<< HEAD
             'class' => FileMutex::class,
-=======
-            'class' => FileMutex::className(),
             'mutexPath' => '@yiiunit/runtime/mutex',
->>>>>>> d2800984
         ]);
     }
 
